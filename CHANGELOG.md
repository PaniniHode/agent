--- conflicted
+++ resolved
@@ -1,4 +1,7 @@
 # Main (unreleased)
+
+- [BUGFIX] Hide integration credentials at /-/config endpoint (@mattdurham)
+
 
 # v0.21.1 (2021-11-18)
 
@@ -164,11 +167,7 @@
 
 - [BUGFIX] Fix warn-level logging of dropped targets. (@james-callahan)
 
-<<<<<<< HEAD
-- [BUGFIX] Hide integration passwords at /-/config endpoint (@mattdurham) 
-=======
 - [BUGFIX] Standardize scrape_interval to 1m in examples. (@mattdurham)
->>>>>>> 0f748bd8
 
 - [CHANGE] Breaking change: reduced verbosity of tracing autologging
   by not logging `STATUS_CODE_UNSET` status codes. (@mapno)
