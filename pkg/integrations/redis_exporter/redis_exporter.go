--- conflicted
+++ resolved
@@ -6,16 +6,10 @@
 	"fmt"
 	"io/ioutil"
 	"time"
-
-<<<<<<< HEAD
 	config_util "github.com/prometheus/common/config"
 
-	"github.com/go-kit/kit/log"
-	"github.com/go-kit/kit/log/level"
-=======
 	"github.com/go-kit/log"
 	"github.com/go-kit/log/level"
->>>>>>> 0f748bd8
 
 	re "github.com/oliver006/redis_exporter/exporter"
 
@@ -78,30 +72,8 @@
 // we marshal the yaml into Config and then create the re.Options from that.
 func (c Config) GetExporterOptions() re.Options {
 	return re.Options{
-<<<<<<< HEAD
-		User:                    c.RedisUser,
-		Password:                string(c.RedisPassword),
-		Namespace:               c.Namespace,
-		ConfigCommandName:       c.ConfigCommand,
-		CheckKeys:               c.CheckKeys,
-		CheckKeyGroups:          c.CheckKeyGroups,
-		CheckKeyGroupsBatchSize: c.CheckKeyGroupsBatchSize,
-		CheckSingleKeys:         c.CheckSingleKeys,
-		CheckStreams:            c.CheckStreams,
-		CheckSingleStreams:      c.CheckSingleStreams,
-		CountKeys:               c.CountKeys,
-		InclSystemMetrics:       c.InclSystemMetrics,
-		SkipTLSVerification:     c.SkipTLSVerification,
-		SetClientName:           c.SetClientName,
-		IsTile38:                c.IsTile38,
-		ExportClientList:        c.ExportClientList,
-		ExportClientsInclPort:   c.ExportClientPort,
-		ConnectionTimeouts:      c.ConnectionTimeout,
-		RedisMetricsOnly:        c.RedisMetricsOnly,
-		PingOnConnect:           c.PingOnConnect,
-=======
 		User:                  c.RedisUser,
-		Password:              c.RedisPassword,
+		Password:              string(c.RedisPassword),
 		Namespace:             c.Namespace,
 		ConfigCommandName:     c.ConfigCommand,
 		CheckKeys:             c.CheckKeys,
@@ -120,7 +92,6 @@
 		ConnectionTimeouts:    c.ConnectionTimeout,
 		RedisMetricsOnly:      c.RedisMetricsOnly,
 		PingOnConnect:         c.PingOnConnect,
->>>>>>> 0f748bd8
 	}
 }
 
